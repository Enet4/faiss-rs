//! Index interface and native implementations.
//!
//! This module hosts the vital [`Index`] trait, through which index building
//! and searching is made. It also contains [`index_factory`], a generic
//! function through which the user can retrieve most of the available index
//! implementations. A very typical usage scenario of this crate is to create
//! the index through this function, but some statically verified index types
//! are available as well.
//!
//! [`Index`]: trait.Index.html
//! [`index_factory`]: fn.index_factory.html

use crate::error::{Error, Result};
use crate::faiss_try;
use crate::metric::MetricType;
use crate::selector::IdSelector;
use std::ffi::CString;
use std::fmt::{self, Display, Formatter, Write};
use std::os::raw::c_uint;
use std::ptr;

use faiss_sys::*;

pub mod autotune;
pub mod flat;
pub mod id_map;
pub mod io;
pub mod ivf_flat;
pub mod scalar_quantizer;
pub mod lsh;
<<<<<<< HEAD
pub mod refine_flat;
=======
pub mod pretransform;
>>>>>>> 82843d94

#[cfg(feature = "gpu")]
pub mod gpu;

/// Primitive data type for identifying a vector in an index (or lack thereof).
///
/// Depending on the kind of index, it may be possible for vectors to share the
/// same ID.
#[repr(transparent)]
#[derive(Debug, Copy, Clone)]
pub struct Idx(idx_t);

impl Display for Idx {
    fn fmt(&self, f: &mut Formatter) -> fmt::Result {
        match self.get() {
            None => f.write_char('x'),
            Some(i) => i.fmt(f),
        }
    }
}

impl From<idx_t> for Idx {
    fn from(x: idx_t) -> Self {
        Idx(x)
    }
}

impl Idx {
    /// Create a vector identifier.
    ///
    /// # Panic
    ///
    /// Panics if the ID is too large (`>= 2^63`)
    #[inline]
    pub fn new(idx: u64) -> Self {
        assert!(
            idx < 0x8000_0000_0000_0000,
            "too large index value provided to Idx::new"
        );
        let idx = idx as idx_t;
        Idx(idx)
    }

    /// Create an identifier referring to no vector.
    #[inline]
    pub fn none() -> Self {
        Idx(-1)
    }

    /// Check whether the vector identifier does not point to anything.
    #[inline]
    pub fn is_none(self) -> bool {
        self.0 == -1
    }

    /// Check whether the vector identifier is not "none".
    #[inline]
    pub fn is_some(self) -> bool {
        self.0 != -1
    }

    /// Retrieve the vector identifier as a primitive unsigned integer.
    pub fn get(self) -> Option<u64> {
        match self.0 {
            -1 => None,
            x => Some(x as u64),
        }
    }

    /// Convert the vector identifier into a native `idx_t` value.
    pub fn to_native(self) -> idx_t {
        self.0
    }
}

/// This comparison is not entirely reflexive: it returns always `false` if at
/// least one of the values is a `none`.
impl PartialEq<Idx> for Idx {
    fn eq(&self, idx: &Idx) -> bool {
        self.0 != -1 && idx.0 != -1 && self.0 == idx.0
    }
}

/// This comparison is not entirely reflexive: it returns always `None` if at
/// least one of the values is a `none`.
impl PartialOrd<Idx> for Idx {
    fn partial_cmp(&self, idx: &Idx) -> Option<std::cmp::Ordering> {
        match (self.get(), idx.get()) {
            (None, _) => None,
            (_, None) => None,
            (Some(a), Some(b)) => Some(a.cmp(&b)),
        }
    }
}

/// Interface for a Faiss index. Most methods in this trait match the ones in
/// the native library, whereas some others serve as getters to the index'
/// parameters.
///
/// Although all methods appear to be available for all index implementations,
/// some methods may not be supported. For instance, a [`FlatIndex`] stores
/// vectors sequentially, and so does not support `add_with_ids` nor
/// `remove_ids`. Users are advised to read the Faiss wiki pages in order
/// to understand which index algorithms support which operations.
///
/// [`FlatIndex`]: flat/struct.FlatIndex.html
pub trait Index {
    /// Whether the Index does not require training, or if training is done already
    fn is_trained(&self) -> bool;

    /// The total number of vectors indexed
    fn ntotal(&self) -> u64;

    /// The dimensionality of the indexed vectors
    fn d(&self) -> u32;

    /// The metric type assumed by the index
    fn metric_type(&self) -> MetricType;

    /// Add new data vectors to the index.
    /// This assumes a C-contiguous memory slice of vectors, where the total
    /// number of vectors is `x.len() / d`.
    fn add(&mut self, x: &[f32]) -> Result<()>;

    /// Add new data vectors to the index with IDs.
    /// This assumes a C-contiguous memory slice of vectors, where the total
    /// number of vectors is `x.len() / d`.
    /// Not all index types may support this operation.
    fn add_with_ids(&mut self, x: &[f32], xids: &[Idx]) -> Result<()>;

    /// Train the underlying index with the given data.
    fn train(&mut self, x: &[f32]) -> Result<()>;

    /// Similar to `search`, but only provides the labels.
    fn assign(&mut self, q: &[f32], k: usize) -> Result<AssignSearchResult>;

    /// Perform a search for the `k` closest vectors to the given query vectors.
    fn search(&mut self, q: &[f32], k: usize) -> Result<SearchResult>;

    /// Perform a ranged search for the vectors closest to the given query vectors
    /// by the given radius.
    fn range_search(&mut self, q: &[f32], radius: f32) -> Result<RangeSearchResult>;

    /// Clear the entire index.
    fn reset(&mut self) -> Result<()>;

    /// Remove data vectors represented by IDs.
    fn remove_ids(&mut self, sel: &IdSelector) -> Result<usize>;

    /// Index verbosity level
    fn verbose(&self) -> bool;

    /// Set Index verbosity level
    fn set_verbose(&mut self, value: bool);
}

/// Sub-trait for native implementations of a Faiss index.
pub trait NativeIndex: Index {
    /// Retrieve a pointer to the native index object.
    fn inner_ptr(&self) -> *mut FaissIndex;
}

/// Trait for a Faiss index that can be safely searched over multiple threads.
/// Operations which do not modify the index are given a method taking an
/// immutable reference. This is not the default for every index type because
/// some implementations (such as the ones running on the GPU) do not allow
/// concurrent searches.
///
/// Users of these methods should still note that batched querying is
/// considerably faster than running queries one by one, even in parallel.
pub trait ConcurrentIndex: Index {
    /// Similar to `search`, but only provides the labels.
    fn assign(&self, q: &[f32], k: usize) -> Result<AssignSearchResult>;

    /// Perform a search for the `k` closest vectors to the given query vectors.
    fn search(&self, q: &[f32], k: usize) -> Result<SearchResult>;

    /// Perform a ranged search for the vectors closest to the given query vectors
    /// by the given radius.
    fn range_search(&self, q: &[f32], radius: f32) -> Result<RangeSearchResult>;
}

/// Trait for Faiss index types known to be running on the CPU.
pub trait CpuIndex: Index {}

/// Trait for Faiss index types which can be built from a pointer
/// to a native implementation.
pub trait FromInnerPtr: NativeIndex {
    /// Create an index using the given pointer to a native object.
    ///
    /// # Safety
    ///
    /// `inner_ptr` must point to a valid, non-freed CPU index, and cannot be
    /// shared across multiple instances. The inner index must also be
    /// compatible with the target `NativeIndex` type according to the native
    /// class hierarchy. For example, creating an `IndexImpl` out of a pointer
    /// to `FaissIndexFlatL2` is valid, but creating a `FlatIndex` out of a
    /// plain `FaissIndex` can cause undefined behaviour.
    unsafe fn from_inner_ptr(inner_ptr: *mut FaissIndex) -> Self;
}

/// The outcome of an index assign operation.
#[derive(Debug, Clone, PartialEq)]
pub struct AssignSearchResult {
    pub labels: Vec<Idx>,
}

/// The outcome of an index search operation.
#[derive(Debug, Clone, PartialEq)]
pub struct SearchResult {
    pub distances: Vec<f32>,
    pub labels: Vec<Idx>,
}

/// The outcome of an index range search operation.
#[derive(Debug, Clone, PartialEq)]
pub struct RangeSearchResult {
    inner: *mut FaissRangeSearchResult,
}

impl RangeSearchResult {
    pub fn nq(&self) -> usize {
        unsafe { faiss_RangeSearchResult_nq(self.inner) }
    }

    pub fn lims(&self) -> &[usize] {
        unsafe {
            let mut lims_ptr = ptr::null_mut();
            faiss_RangeSearchResult_lims(self.inner, &mut lims_ptr);
            ::std::slice::from_raw_parts(lims_ptr, self.nq() + 1)
        }
    }

    /// getter for labels and respective distances (not sorted):
    /// result for query `i` is `labels[lims[i] .. lims[i+1]]`
    pub fn distance_and_labels(&self) -> (&[f32], &[Idx]) {
        let lims = self.lims();
        let full_len = lims.last().cloned().unwrap_or(0);
        unsafe {
            let mut distances_ptr = ptr::null_mut();
            let mut labels_ptr = ptr::null_mut();
            faiss_RangeSearchResult_labels(self.inner, &mut labels_ptr, &mut distances_ptr);
            let distances = ::std::slice::from_raw_parts(distances_ptr, full_len);
            let labels = ::std::slice::from_raw_parts(labels_ptr as *const Idx, full_len);
            (distances, labels)
        }
    }

    /// getter for labels and respective distances (not sorted):
    /// result for query `i` is `labels[lims[i] .. lims[i+1]]`
    pub fn distance_and_labels_mut(&self) -> (&mut [f32], &mut [Idx]) {
        unsafe {
            let buf_size = faiss_RangeSearchResult_buffer_size(self.inner);
            let mut distances_ptr = ptr::null_mut();
            let mut labels_ptr = ptr::null_mut();
            faiss_RangeSearchResult_labels(self.inner, &mut labels_ptr, &mut distances_ptr);
            let distances = ::std::slice::from_raw_parts_mut(distances_ptr, buf_size);
            let labels = ::std::slice::from_raw_parts_mut(labels_ptr as *mut Idx, buf_size);
            (distances, labels)
        }
    }

    /// getter for distances (not sorted):
    /// result for query `i` is `distances[lims[i] .. lims[i+1]]`
    pub fn distances(&self) -> &[f32] {
        self.distance_and_labels().0
    }

    /// getter for distances (not sorted):
    /// result for query `i` is `distances[lims[i] .. lims[i+1]]`
    pub fn distances_mut(&mut self) -> &mut [f32] {
        self.distance_and_labels_mut().0
    }

    /// getter for labels (not sorted):
    /// result for query `i` is `labels[lims[i] .. lims[i+1]]`
    pub fn labels(&self) -> &[Idx] {
        self.distance_and_labels().1
    }

    /// getter for labels (not sorted):
    /// result for query `i` is `labels[lims[i] .. lims[i+1]]`
    pub fn labels_mut(&mut self) -> &mut [Idx] {
        self.distance_and_labels_mut().1
    }
}

impl Drop for RangeSearchResult {
    fn drop(&mut self) {
        unsafe {
            faiss_RangeSearchResult_free(self.inner);
        }
    }
}

/// Native implementation of a Faiss Index
/// running on the CPU.
#[derive(Debug)]
pub struct IndexImpl {
    inner: *mut FaissIndex,
}

unsafe impl Send for IndexImpl {}
unsafe impl Sync for IndexImpl {}

impl CpuIndex for IndexImpl {}

impl Drop for IndexImpl {
    fn drop(&mut self) {
        unsafe {
            faiss_Index_free(self.inner);
        }
    }
}

impl IndexImpl {
    pub fn inner_ptr(&self) -> *mut FaissIndex {
        self.inner
    }
}

impl NativeIndex for IndexImpl {
    fn inner_ptr(&self) -> *mut FaissIndex {
        self.inner
    }
}

impl FromInnerPtr for IndexImpl {
    unsafe fn from_inner_ptr(inner_ptr: *mut FaissIndex) -> Self {
        IndexImpl { inner: inner_ptr }
    }
}

impl_native_index!(IndexImpl);

impl_native_index_clone!(IndexImpl);

/// Use the index factory to create a native instance of a Faiss index, for `d`-dimensional
/// vectors. `description` should follow the exact guidelines as the native Faiss interface
/// (see the [Faiss wiki](https://github.com/facebookresearch/faiss/wiki/Faiss-indexes) for examples).
///
/// # Error
///
/// This function returns an error if the description contains any byte with the value `\0` (since
/// it cannot be converted to a C string), or if the internal index factory operation fails.
pub fn index_factory<D>(d: u32, description: D, metric: MetricType) -> Result<IndexImpl>
where
    D: AsRef<str>,
{
    unsafe {
        let metric = metric as c_uint;
        let description =
            CString::new(description.as_ref()).map_err(|_| Error::IndexDescription)?;
        let mut index_ptr = ::std::ptr::null_mut();
        faiss_try(faiss_index_factory(
            &mut index_ptr,
            (d & 0x7FFF_FFFF) as i32,
            description.as_ptr(),
            metric,
        ))?;
        Ok(IndexImpl { inner: index_ptr })
    }
}

#[cfg(test)]
mod tests {
    use super::{index_factory, Idx, Index};
    use crate::metric::MetricType;

    #[test]
    fn index_factory_flat() {
        let index = index_factory(64, "Flat", MetricType::L2).unwrap();
        assert_eq!(index.is_trained(), true); // Flat index does not need training
        assert_eq!(index.ntotal(), 0);
    }

    #[test]
    fn index_factory_ivf_flat() {
        let index = index_factory(64, "IVF8,Flat", MetricType::L2).unwrap();
        assert_eq!(index.is_trained(), false);
        assert_eq!(index.ntotal(), 0);
    }

    #[test]
    fn index_factory_sq() {
        let index = index_factory(64, "SQ8", MetricType::L2).unwrap();
        assert_eq!(index.is_trained(), false);
        assert_eq!(index.ntotal(), 0);
    }

    #[test]
    fn index_factory_pq() {
        let index = index_factory(64, "PQ8", MetricType::L2).unwrap();
        assert_eq!(index.is_trained(), false);
        assert_eq!(index.ntotal(), 0);
    }

    #[test]
    fn index_factory_ivf_sq() {
        let index = index_factory(64, "IVF8,SQ4", MetricType::L2).unwrap();
        assert_eq!(index.is_trained(), false);
        assert_eq!(index.ntotal(), 0);

        let index = index_factory(64, "IVF8,SQ8", MetricType::L2).unwrap();
        assert_eq!(index.is_trained(), false);
        assert_eq!(index.ntotal(), 0);
    }

    #[test]
    fn index_factory_hnsw() {
        let index = index_factory(64, "HNSW8", MetricType::L2).unwrap();
        assert_eq!(index.is_trained(), true); // training is not required
        assert_eq!(index.ntotal(), 0);
    }

    #[test]
    fn bad_index_factory_description() {
        let r = index_factory(64, "fdnoyq", MetricType::L2);
        assert!(r.is_err());
        let r = index_factory(64, "Flat\0Flat", MetricType::L2);
        assert!(r.is_err());
    }

    #[test]
    fn index_clone() {
        let mut index = index_factory(4, "Flat", MetricType::L2).unwrap();
        let some_data = &[
            7.5_f32, -7.5, 7.5, -7.5, 7.5, 7.5, 7.5, 7.5, -1., 1., 1., 1., 1., 1., 1., -1., 0., 0.,
            0., 1., 1., 0., 0., -1.,
        ];

        index.add(some_data).unwrap();
        assert_eq!(index.ntotal(), 6);

        let mut index2 = index.try_clone().unwrap();
        assert_eq!(index2.ntotal(), 6);

        let some_more_data = &[
            100., 100., 100., 100., -100., 100., 100., 100., 120., 100., 100., 105., -100., 100.,
            100., 105.,
        ];

        index2.add(some_more_data).unwrap();
        assert_eq!(index.ntotal(), 6);
        assert_eq!(index2.ntotal(), 10);
    }

    #[test]
    fn flat_index_search() {
        let mut index = index_factory(8, "Flat", MetricType::L2).unwrap();
        let some_data = &[
            7.5_f32, -7.5, 7.5, -7.5, 7.5, 7.5, 7.5, 7.5, -1., 1., 1., 1., 1., 1., 1., -1., 0., 0.,
            0., 1., 1., 0., 0., -1., 100., 100., 100., 100., -100., 100., 100., 100., 120., 100.,
            100., 105., -100., 100., 100., 105.,
        ];
        index.add(some_data).unwrap();
        assert_eq!(index.ntotal(), 5);

        let my_query = [0.; 8];
        let result = index.search(&my_query, 5).unwrap();
        assert_eq!(result.labels, vec![Idx(2), Idx(1), Idx(0), Idx(3), Idx(4)]);
        assert!(result.distances.iter().all(|x| *x > 0.));

        let my_query = [100.; 8];
        let result = index.search(&my_query, 5).unwrap();
        assert_eq!(result.labels, vec![Idx(3), Idx(4), Idx(0), Idx(1), Idx(2)]);
        assert!(result.distances.iter().all(|x| *x > 0.));

        let my_query = vec![
            0., 0., 0., 0., 0., 0., 0., 0., 100., 100., 100., 100., 100., 100., 100., 100.,
        ];
        let result = index.search(&my_query, 5).unwrap();
        assert_eq!(
            result.labels,
            vec![
                Idx(2),
                Idx(1),
                Idx(0),
                Idx(3),
                Idx(4),
                Idx(3),
                Idx(4),
                Idx(0),
                Idx(1),
                Idx(2)
            ]
        );
        assert!(result.distances.iter().all(|x| *x > 0.));
    }

    #[test]
    fn flat_index_assign() {
        let mut index = index_factory(8, "Flat", MetricType::L2).unwrap();
        assert_eq!(index.d(), 8);
        assert_eq!(index.ntotal(), 0);
        let some_data = &[
            7.5_f32, -7.5, 7.5, -7.5, 7.5, 7.5, 7.5, 7.5, -1., 1., 1., 1., 1., 1., 1., -1., 0., 0.,
            0., 1., 1., 0., 0., -1., 100., 100., 100., 100., -100., 100., 100., 100., 120., 100.,
            100., 105., -100., 100., 100., 105.,
        ];
        index.add(some_data).unwrap();
        assert_eq!(index.ntotal(), 5);

        let my_query = [0.; 8];
        let result = index.assign(&my_query, 5).unwrap();
        assert_eq!(result.labels, vec![Idx(2), Idx(1), Idx(0), Idx(3), Idx(4)]);

        let my_query = [0.; 32];
        let result = index.assign(&my_query, 5).unwrap();
        assert_eq!(
            result.labels,
            vec![2, 1, 0, 3, 4, 2, 1, 0, 3, 4, 2, 1, 0, 3, 4, 2, 1, 0, 3, 4]
                .into_iter()
                .map(Idx)
                .collect::<Vec<_>>()
        );

        let my_query = [100.; 8];
        let result = index.assign(&my_query, 5).unwrap();
        assert_eq!(
            result.labels,
            vec![3, 4, 0, 1, 2].into_iter().map(Idx).collect::<Vec<_>>()
        );

        let my_query = vec![
            0., 0., 0., 0., 0., 0., 0., 0., 100., 100., 100., 100., 100., 100., 100., 100.,
        ];
        let result = index.assign(&my_query, 5).unwrap();
        assert_eq!(
            result.labels,
            vec![2, 1, 0, 3, 4, 3, 4, 0, 1, 2]
                .into_iter()
                .map(Idx)
                .collect::<Vec<_>>()
        );

        index.reset().unwrap();
        assert_eq!(index.ntotal(), 0);
    }

    #[test]
    fn flat_index_range_search() {
        let mut index = index_factory(8, "Flat", MetricType::L2).unwrap();
        let some_data = &[
            7.5_f32, -7.5, 7.5, -7.5, 7.5, 7.5, 7.5, 7.5, -1., 1., 1., 1., 1., 1., 1., -1., 0., 0.,
            0., 1., 1., 0., 0., -1., 100., 100., 100., 100., -100., 100., 100., 100., 120., 100.,
            100., 105., -100., 100., 100., 105.,
        ];
        index.add(some_data).unwrap();
        assert_eq!(index.ntotal(), 5);

        let my_query = [0.; 8];
        let result = index.range_search(&my_query, 8.125).unwrap();
        let (distances, labels) = result.distance_and_labels();
        assert!(labels == &[Idx(1), Idx(2)] || labels == &[Idx(2), Idx(1)]);
        assert!(distances.iter().all(|x| *x > 0.));
    }
}<|MERGE_RESOLUTION|>--- conflicted
+++ resolved
@@ -28,11 +28,8 @@
 pub mod ivf_flat;
 pub mod scalar_quantizer;
 pub mod lsh;
-<<<<<<< HEAD
 pub mod refine_flat;
-=======
 pub mod pretransform;
->>>>>>> 82843d94
 
 #[cfg(feature = "gpu")]
 pub mod gpu;
